[package]
name = "rust-taro"
version = "0.1.1"
edition = "2021"

# See more keys and their definitions at https://doc.rust-lang.org/cargo/reference/manifest.html
license = "MPL-2.0"
description = "Taproot Asset Representation Overlay (Bitcoin)"
homepage = "https://github.com/judica-org/rust-taro"
documentation = "https://docs.rs/rust_taro"
repository = "https://github.com/judica-org/rust-taro"
readme = "README.md"

[dependencies]
hex = "0.4.3"
sha2 = "0.10.6"

<<<<<<< HEAD
[dependencies]
hex = "0.4.3"
sha2 = "0.10.6"
=======
[features]
memory-db = []

[dev-dependencies]
serde_json = "1.0.0"
serde = { version = "1.0.0", features = ["derive"] }
>>>>>>> 4bbf5d68
<|MERGE_RESOLUTION|>--- conflicted
+++ resolved
@@ -15,15 +15,9 @@
 hex = "0.4.3"
 sha2 = "0.10.6"
 
-<<<<<<< HEAD
-[dependencies]
-hex = "0.4.3"
-sha2 = "0.10.6"
-=======
 [features]
 memory-db = []
 
 [dev-dependencies]
 serde_json = "1.0.0"
-serde = { version = "1.0.0", features = ["derive"] }
->>>>>>> 4bbf5d68
+serde = { version = "1.0.0", features = ["derive"] }